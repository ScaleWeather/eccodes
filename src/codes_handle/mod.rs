//!Main crate module containing definition of `CodesHandle`
//!and all associated functions and data structures

#[cfg(feature = "experimental_index")]
use crate::{codes_index::CodesIndex, intermediate_bindings::codes_index::codes_index_delete};
<<<<<<< HEAD
use crate::CodesError;
=======
use crate::{errors::CodesError, intermediate_bindings::codes_handle_delete};
>>>>>>> 1a40690d
use bytes::Bytes;
use eccodes_sys::{codes_handle, codes_keys_iterator, codes_nearest, ProductKind_PRODUCT_GRIB};
use errno::errno;
use libc::{c_char, c_void, size_t, FILE};
use log::warn;
use std::{
    fmt::Debug,
    fs::{File, OpenOptions},
    os::unix::prelude::AsRawFd,
    path::Path,
    ptr::null_mut,
};

use eccodes_sys::{
    CODES_KEYS_ITERATOR_ALL_KEYS, CODES_KEYS_ITERATOR_DUMP_ONLY, CODES_KEYS_ITERATOR_SKIP_CODED,
    CODES_KEYS_ITERATOR_SKIP_COMPUTED, CODES_KEYS_ITERATOR_SKIP_DUPLICATES,
    CODES_KEYS_ITERATOR_SKIP_EDITION_SPECIFIC, CODES_KEYS_ITERATOR_SKIP_FUNCTION,
    CODES_KEYS_ITERATOR_SKIP_OPTIONAL, CODES_KEYS_ITERATOR_SKIP_READ_ONLY,
};

mod iterator;
mod keyed_message;

#[derive(Debug)]
#[doc(hidden)]
pub struct GribFile {
    pointer: *mut FILE,
}

///Main structure used to operate on the GRIB file.
///It takes a full ownership of the accessed file.
///It can be constructed either using a file or a memory buffer.
#[derive(Debug)]
pub struct CodesHandle<SOURCE: Debug + SpecialDrop> {
<<<<<<< HEAD
=======
    eccodes_handle: *mut codes_handle,
>>>>>>> 1a40690d
    _data: DataContainer,
    source: SOURCE,
    product_kind: ProductKind,
    unsafe_message: KeyedMessage,
}

///Structure used to access keys inside the GRIB file message.
///All data (including data values) contained by the file can only be accessed
///through the message and keys.
///
///The structure implements `Clone` trait which comes with a memory overhead.
///You should take care that your system has enough memory before cloning `KeyedMessage`.
///
///Keys inside the message can be accessed directly with [`read_key()`](KeyedMessage::read_key())
///function or using [`FallibleIterator`](KeyedMessage#impl-FallibleIterator).
///The function [`find_nearest()`](KeyedMessage::find_nearest()) allows to get the values of four nearest gridpoints
///to requested coordinates.
///`FallibleIterator` parameters can be set with [`set_iterator_parameters()`](KeyedMessage::set_iterator_parameters())
///to specify the subset of keys to iterate over.
#[derive(Hash, Debug)]
pub struct KeyedMessage {
    message_handle: *mut codes_handle,
    iterator_flags: Option<u32>,
    iterator_namespace: Option<String>,
    keys_iterator: Option<*mut codes_keys_iterator>,
    keys_iterator_next_item_exists: bool,
    nearest_handle: Option<*mut codes_nearest>,
}

///Structure representing a single key from the `KeyedMessage`.
#[derive(Clone, Debug, PartialEq)]
pub struct Key {
    pub name: String,
    pub value: KeyType,
}

///Enum to represent and contain all possible types of keys inside `KeyedMessage`.
///
///Messages inside GRIB files can contain arbitrary keys set by the file author.
///The type of a given key is only known at runtime (after being checked).
///There are several possible types of keys, which are represented by this enum
///and each variant contains the respective data type.
#[derive(Clone, Debug, PartialEq)]
pub enum KeyType {
    Float(f64),
    Int(i64),
    FloatArray(Vec<f64>),
    IntArray(Vec<i64>),
    Str(String),
    Bytes(Vec<u8>),
}

///Flags to specify the subset of keys to iterate over
///by `FallibleIterator` in `KeyedMessage`. The flags can be used together.
#[derive(Copy, Clone, Eq, PartialEq, Ord, PartialOrd, Hash, Debug)]
pub enum KeysIteratorFlags {
    ///Iterate over all keys
    AllKeys = CODES_KEYS_ITERATOR_ALL_KEYS as isize,
    ///Iterate only dump keys
    DumpOnly = CODES_KEYS_ITERATOR_DUMP_ONLY as isize,
    ///Exclude coded keys from iteration
    SkipCoded = CODES_KEYS_ITERATOR_SKIP_CODED as isize,
    ///Exclude computed keys from iteration
    SkipComputed = CODES_KEYS_ITERATOR_SKIP_COMPUTED as isize,
    ///Exclude function keys from iteration
    SkipFunction = CODES_KEYS_ITERATOR_SKIP_FUNCTION as isize,
    ///Exclude optional keys from iteration
    SkipOptional = CODES_KEYS_ITERATOR_SKIP_OPTIONAL as isize,
    ///Exclude read-only keys from iteration
    SkipReadOnly = CODES_KEYS_ITERATOR_SKIP_READ_ONLY as isize,
    ///Exclude duplicate keys from iteration
    SkipDuplicates = CODES_KEYS_ITERATOR_SKIP_DUPLICATES as isize,
    ///Exclude file edition specific keys from iteration
    SkipEditionSpecific = CODES_KEYS_ITERATOR_SKIP_EDITION_SPECIFIC as isize,
}

#[derive(Debug)]
enum DataContainer {
    FileBytes(Bytes),
    FileBuffer(File),
    #[cfg(feature = "experimental_index")]
    Empty(),
}

///Enum representing the kind of product (file type) inside handled file.
///Used to indicate to ecCodes how it should decode/encode messages.
#[derive(Copy, Clone, Eq, PartialEq, Ord, PartialOrd, Hash, Debug)]
pub enum ProductKind {
    GRIB = ProductKind_PRODUCT_GRIB as isize,
}

///The structure returned by [`KeyedMessage::find_nearest()`].
///Should always be analysed in relation to the coordinates request in `find_nearest()`.
#[derive(Copy, Clone, PartialEq, Debug, Default)]
pub struct NearestGridpoint {
    ///Index of gridpoint
    pub index: i32,
    ///Latitude in degrees north
    pub lat: f64,
    ///Longitude in degrees east
    pub lon: f64,
    ///Distance from coordinates requested in `find_nearest()`
    pub distance: f64,
    ///Value of the filed at given coordinate
    pub value: f64,
}

impl CodesHandle<GribFile> {
    ///The constructor that takes a [`path`](Path) to an existing file and
    ///a requested [`ProductKind`] and returns the [`CodesHandle`] object.
    ///
    ///## Example
    ///
    ///```
    ///# use eccodes::codes_handle::{ProductKind, CodesHandle};
    ///# use std::path::Path;
    ///#
    ///let file_path = Path::new("./data/iceland.grib");
    ///let product_kind = ProductKind::GRIB;
    ///
    ///let handle = CodesHandle::new_from_file(file_path, product_kind).unwrap();
    ///```
    ///
    ///The function opens the file as [`File`] and then utilises
    ///[`fdopen()`](https://man7.org/linux/man-pages/man3/fdopen.3.html) function
    ///to associate [`io::RawFd`](`std::os::unix::io::RawFd`) from [`File`]
    ///with a stream represented by [`libc::FILE`](https://docs.rs/libc/0.2.101/libc/enum.FILE.html) pointer.
    ///
    ///The constructor takes a [`path`](Path) as an argument instead of [`File`]
    ///to ensure that `fdopen()` uses the same mode as [`File`].
    ///The file descriptor does not take the ownership of a file, therefore the
    ///[`File`] is safely closed when it is dropped.
    ///
    ///## Errors
    ///Returns [`CodesError::FileHandlingInterrupted`] with [`io::Error`](std::io::Error)
    ///when the file cannot be opened.
    ///
    ///Returns [`CodesError::LibcNonZero`] with [`errno`](errno::Errno) information
    ///when the stream cannot be created from the file descriptor.
    ///
    ///Returns [`CodesError::Internal`] with error code
    ///when internal [`codes_handle`] cannot be created.
    ///
    ///Returns [`CodesError::NoMessages`] when there is no message of requested type
    ///in the provided file.
    pub fn new_from_file(file_path: &Path, product_kind: ProductKind) -> Result<Self, CodesError> {
        let file = OpenOptions::new().read(true).open(file_path)?;
        let file_pointer = open_with_fdopen(&file)?;

        Ok(CodesHandle {
            _data: (DataContainer::FileBuffer(file)),
<<<<<<< HEAD
=======
            eccodes_handle: file_handle,
>>>>>>> 1a40690d
            source: GribFile {
                pointer: file_pointer,
            },
            product_kind,
            unsafe_message: KeyedMessage {
                message_handle: null_mut(),
                iterator_flags: None,
                iterator_namespace: None,
                keys_iterator: None,
                keys_iterator_next_item_exists: false,
                nearest_handle: None,
            },
        })
    }

    ///The constructor that takes data of file present in memory in [`Bytes`] format and
    ///a requested [`ProductKind`] and returns the [`CodesHandle`] object.
    ///
    ///## Example
    ///
    ///```
    ///# async fn run() {
    ///# use eccodes::codes_handle::{ProductKind, CodesHandle};
    ///#
    ///let product_kind = ProductKind::GRIB;
    ///let file_data =
    ///    reqwest::get("https://github.com/ScaleWeather/eccodes/blob/main/data/iceland.grib?raw=true")
    ///        .await
    ///        .unwrap()
    ///        .bytes()
    ///        .await
    ///        .unwrap();
    ///
    ///let handle = CodesHandle::new_from_memory(file_data, product_kind).unwrap();
    ///# }
    ///```
    ///
    ///The function associates the data in memory with a stream
    ///represented by [`libc::FILE`](https://docs.rs/libc/0.2.101/libc/enum.FILE.html) pointer
    ///using [`fmemopen()`](https://man7.org/linux/man-pages/man3/fmemopen.3.html) function.
    ///
    ///The constructor takes a full ownership of the data inside [`Bytes`],
    ///which is safely dropped during the [`CodesHandle`] drop.
    ///
    ///## Errors
    ///Returns [`CodesError::LibcNonZero`] with [`errno`](errno::Errno) information
    ///when the file stream cannot be created.
    ///
    ///Returns [`CodesError::Internal`] with error code
    ///when internal [`codes_handle`] cannot be created.
    ///
    ///Returns [`CodesError::NoMessages`] when there is no message of requested type
    ///in the provided file.
    pub fn new_from_memory(
        file_data: Bytes,
        product_kind: ProductKind,
    ) -> Result<Self, CodesError> {
        let file_pointer = open_with_fmemopen(&file_data)?;

<<<<<<< HEAD
        Ok(CodesHandle {
            _data: (DataContainer::FileBytes(file_data)),
=======
        let eccodes_handle = null_mut();

        Ok(CodesHandle {
            _data: (DataContainer::FileBytes(file_data)),
            eccodes_handle,
>>>>>>> 1a40690d
            source: GribFile {
                pointer: file_pointer,
            },
            product_kind,
            unsafe_message: KeyedMessage {
                message_handle: null_mut(),
                iterator_flags: None,
                iterator_namespace: None,
                keys_iterator: None,
                keys_iterator_next_item_exists: false,
                nearest_handle: None,
            },
        })
    }
}

#[cfg(feature = "experimental_index")]
#[cfg_attr(docsrs, doc(cfg(feature = "experimental_index")))]
impl CodesHandle<CodesIndex> {
    pub fn new_from_index(
        index: CodesIndex,
        product_kind: ProductKind,
    ) -> Result<Self, CodesError> {
<<<<<<< HEAD
        let new_handle = CodesHandle {
            _data: DataContainer::Empty(), //unused, index owns data
            source: index,
            product_kind,
            unsafe_message: KeyedMessage {
                message_handle: null_mut(),
                iterator_flags: None,
                iterator_namespace: None,
                keys_iterator: None,
                keys_iterator_next_item_exists: false,
                nearest_handle: None,
            },
=======
        let eccodes_handle = null_mut();

        let new_handle = CodesHandle {
            _data: DataContainer::Empty(), //unused, index owns data
            eccodes_handle,
            source: index,
            product_kind,
>>>>>>> 1a40690d
        };

        Ok(new_handle)
    }
}

fn open_with_fdopen(file: &File) -> Result<*mut FILE, CodesError> {
    let file_ptr;
    unsafe {
        file_ptr = libc::fdopen(file.as_raw_fd(), "r".as_ptr().cast::<c_char>());
    }

    if file_ptr.is_null() {
        let error_val = errno();
        let error_code = error_val.0;
        return Err(CodesError::LibcNonZero(error_code, error_val));
    }

    Ok(file_ptr)
}

fn open_with_fmemopen(file_data: &Bytes) -> Result<*mut FILE, CodesError> {
    let file_ptr;
    unsafe {
        file_ptr = libc::fmemopen(
            file_data.as_ptr() as *mut c_void,
            file_data.len() as size_t,
            "r".as_ptr().cast::<c_char>(),
        );
    }

    if file_ptr.is_null() {
        let error_val = errno();
        let error_code = error_val.0;
        return Err(CodesError::LibcNonZero(error_code, error_val));
    }

    Ok(file_ptr)
}

/// This trait is neccessary because (1) drop in GribFile/IndexFile cannot
/// be called directly as source cannot be moved out of shared reference
/// and (2) Drop drops fields in arbitrary order leading to fclose() failing
#[doc(hidden)]
pub trait SpecialDrop {
    fn spec_drop(&mut self);
}

impl SpecialDrop for GribFile {
    fn spec_drop(&mut self) {
        //fclose() can fail in several different cases, however there is not much
        //that we can nor we should do about it. the promise of fclose() is that
        //the stream will be disassociated from the file after the call, therefore
        //use of stream after the call to fclose() is undefined behaviour, so we clear it
        let return_code;
<<<<<<< HEAD
        unsafe {
            if !self.pointer.is_null() {
                return_code = libc::fclose(self.pointer);
                if return_code != 0 {
                    let error_val = errno();
                    warn!(
                "fclose() returned an error and your file might not have been correctly saved.
                Error code: {}; Error message: {}",
                error_val.0, error_val
            );
                }
            }
        }

        self.pointer = null_mut();
    }
}

#[cfg(feature = "experimental_index")]
impl SpecialDrop for CodesIndex {
    fn spec_drop(&mut self) {
        unsafe {
            codes_index_delete(self.pointer);
        }

        self.pointer = null_mut();
    }
}

impl<S: Debug + SpecialDrop> Drop for CodesHandle<S> {
    ///Executes the destructor for this type.
    ///This method calls `fclose()` from libc for graceful cleanup.
    ///
    ///Currently it is assumed that under normal circumstances this destructor never fails.
    ///However in some edge cases fclose can return non-zero code.
    ///In such case all pointers and file descriptors are safely deleted.
    ///However memory leaks can still occur.
    ///
    ///If any function called in the destructor returns an error warning will appear in log.
    ///If bugs occurs during `CodesHandle` drop please enable log output and post issue on [Github](https://github.com/ScaleWeather/eccodes).
    fn drop(&mut self) {
=======
        unsafe {
            if !self.pointer.is_null() {
                return_code = libc::fclose(self.pointer);
                if return_code != 0 {
                    let error_val = errno();
                    warn!(
                "fclose() returned an error and your file might not have been correctly saved.
                Error code: {}; Error message: {}",
                error_val.0, error_val
            );
                }
            }
        }

        self.pointer = null_mut();
    }
}

#[cfg(feature = "experimental_index")]
impl SpecialDrop for CodesIndex {
    fn spec_drop(&mut self) {
        unsafe {
            codes_index_delete(self.pointer);
        }

        self.pointer = null_mut();
    }
}

impl<S: Debug + SpecialDrop> Drop for CodesHandle<S> {
    ///Executes the destructor for this type.
    ///This method calls `fclose()` from libc for graceful cleanup.
    ///
    ///Currently it is assumed that under normal circumstances this destructor never fails.
    ///However in some edge cases fclose can return non-zero code.
    ///In such case all pointers and file descriptors are safely deleted.
    ///However memory leaks can still occur.
    ///
    ///If any function called in the destructor returns an error warning will appear in log.
    ///If bugs occurs during `CodesHandle` drop please enable log output and post issue on [Github](https://github.com/ScaleWeather/eccodes).
    fn drop(&mut self) {
        unsafe {
            codes_handle_delete(self.eccodes_handle).unwrap_or_else(|error| {
                warn!("codes_handle_delete() returned an error: {:?}", &error);
            });
        }

        self.eccodes_handle = null_mut();

>>>>>>> 1a40690d
        self.source.spec_drop();
    }
}

#[cfg(test)]
mod tests {
    use eccodes_sys::ProductKind_PRODUCT_GRIB;

    use crate::codes_handle::{CodesHandle, DataContainer, ProductKind};
    #[cfg(feature = "experimental_index")]
    use crate::codes_index::{CodesIndex, Select};
    use log::Level;
    use std::path::Path;

    #[test]
    fn file_constructor() {
        let file_path = Path::new("./data/iceland.grib");
        let product_kind = ProductKind::GRIB;

        let handle = CodesHandle::new_from_file(file_path, product_kind).unwrap();

        assert!(!handle.source.pointer.is_null());
<<<<<<< HEAD
        assert!(handle.unsafe_message.message_handle.is_null());
=======
        assert!(handle.eccodes_handle.is_null());
>>>>>>> 1a40690d
        assert_eq!(handle.product_kind as u32, { ProductKind_PRODUCT_GRIB });

        let metadata = match &handle._data {
            DataContainer::FileBuffer(file) => file.metadata().unwrap(),
            _ => panic!(),
        };

        println!("{:?}", metadata);
    }

    #[tokio::test]
    async fn memory_constructor() {
        let product_kind = ProductKind::GRIB;
        let file_data = reqwest::get(
            "https://github.com/ScaleWeather/eccodes/blob/main/data/iceland.grib?raw=true",
        )
        .await
        .unwrap()
        .bytes()
        .await
        .unwrap();

        let handle = CodesHandle::new_from_memory(file_data, product_kind).unwrap();
        assert!(!handle.source.pointer.is_null());
<<<<<<< HEAD
        assert!(handle.unsafe_message.message_handle.is_null());
=======
        assert!(handle.eccodes_handle.is_null());
>>>>>>> 1a40690d
        assert_eq!(handle.product_kind as u32, { ProductKind_PRODUCT_GRIB });

        match &handle._data {
            DataContainer::FileBytes(file) => assert!(!file.is_empty()),
            _ => panic!(),
        };
    }

    #[test]
    #[cfg(feature = "experimental_index")]
    fn index_constructor_and_destructor() {
        let file_path = Path::new("./data/iceland-surface.idx");
        let index = CodesIndex::read_from_file(file_path)
            .unwrap()
            .select("shortName", "2t")
            .unwrap()
            .select("typeOfLevel", "surface")
            .unwrap()
            .select("level", 0)
            .unwrap()
            .select("stepType", "instant")
            .unwrap();

        let i_ptr = index.pointer.clone();

        let handle = CodesHandle::new_from_index(index, ProductKind::GRIB).unwrap();

        assert_eq!(handle.source.pointer, i_ptr);
<<<<<<< HEAD
        assert!(handle.unsafe_message.message_handle.is_null());
=======
        assert!(handle.eccodes_handle.is_null());
>>>>>>> 1a40690d
    }

    #[tokio::test]
    async fn codes_handle_drop() {
        testing_logger::setup();

        {
            let file_path = Path::new("./data/iceland-surface.grib");
            let product_kind = ProductKind::GRIB;

            let handle = CodesHandle::new_from_file(file_path, product_kind).unwrap();
            drop(handle);

            testing_logger::validate(|captured_logs| {
                assert_eq!(captured_logs.len(), 0);
            });
        }

        {
            let product_kind = ProductKind::GRIB;
            let file_data = reqwest::get(
                "https://github.com/ScaleWeather/eccodes/blob/main/data/iceland.grib?raw=true",
            )
            .await
            .unwrap()
            .bytes()
            .await
            .unwrap();

            let handle = CodesHandle::new_from_memory(file_data, product_kind).unwrap();
            drop(handle);

            //logs from Reqwest are expected
            testing_logger::validate(|captured_logs| {
                for log in captured_logs {
                    assert_ne!(log.level, Level::Warn);
                    assert_ne!(log.level, Level::Error);
                }
            });
        }
    }
}<|MERGE_RESOLUTION|>--- conflicted
+++ resolved
@@ -3,11 +3,7 @@
 
 #[cfg(feature = "experimental_index")]
 use crate::{codes_index::CodesIndex, intermediate_bindings::codes_index::codes_index_delete};
-<<<<<<< HEAD
 use crate::CodesError;
-=======
-use crate::{errors::CodesError, intermediate_bindings::codes_handle_delete};
->>>>>>> 1a40690d
 use bytes::Bytes;
 use eccodes_sys::{codes_handle, codes_keys_iterator, codes_nearest, ProductKind_PRODUCT_GRIB};
 use errno::errno;
@@ -42,10 +38,6 @@
 ///It can be constructed either using a file or a memory buffer.
 #[derive(Debug)]
 pub struct CodesHandle<SOURCE: Debug + SpecialDrop> {
-<<<<<<< HEAD
-=======
-    eccodes_handle: *mut codes_handle,
->>>>>>> 1a40690d
     _data: DataContainer,
     source: SOURCE,
     product_kind: ProductKind,
@@ -197,10 +189,6 @@
 
         Ok(CodesHandle {
             _data: (DataContainer::FileBuffer(file)),
-<<<<<<< HEAD
-=======
-            eccodes_handle: file_handle,
->>>>>>> 1a40690d
             source: GribFile {
                 pointer: file_pointer,
             },
@@ -259,17 +247,9 @@
         product_kind: ProductKind,
     ) -> Result<Self, CodesError> {
         let file_pointer = open_with_fmemopen(&file_data)?;
-
-<<<<<<< HEAD
+      
         Ok(CodesHandle {
             _data: (DataContainer::FileBytes(file_data)),
-=======
-        let eccodes_handle = null_mut();
-
-        Ok(CodesHandle {
-            _data: (DataContainer::FileBytes(file_data)),
-            eccodes_handle,
->>>>>>> 1a40690d
             source: GribFile {
                 pointer: file_pointer,
             },
@@ -293,7 +273,7 @@
         index: CodesIndex,
         product_kind: ProductKind,
     ) -> Result<Self, CodesError> {
-<<<<<<< HEAD
+
         let new_handle = CodesHandle {
             _data: DataContainer::Empty(), //unused, index owns data
             source: index,
@@ -306,15 +286,6 @@
                 keys_iterator_next_item_exists: false,
                 nearest_handle: None,
             },
-=======
-        let eccodes_handle = null_mut();
-
-        let new_handle = CodesHandle {
-            _data: DataContainer::Empty(), //unused, index owns data
-            eccodes_handle,
-            source: index,
-            product_kind,
->>>>>>> 1a40690d
         };
 
         Ok(new_handle)
@@ -370,7 +341,6 @@
         //the stream will be disassociated from the file after the call, therefore
         //use of stream after the call to fclose() is undefined behaviour, so we clear it
         let return_code;
-<<<<<<< HEAD
         unsafe {
             if !self.pointer.is_null() {
                 return_code = libc::fclose(self.pointer);
@@ -412,57 +382,6 @@
     ///If any function called in the destructor returns an error warning will appear in log.
     ///If bugs occurs during `CodesHandle` drop please enable log output and post issue on [Github](https://github.com/ScaleWeather/eccodes).
     fn drop(&mut self) {
-=======
-        unsafe {
-            if !self.pointer.is_null() {
-                return_code = libc::fclose(self.pointer);
-                if return_code != 0 {
-                    let error_val = errno();
-                    warn!(
-                "fclose() returned an error and your file might not have been correctly saved.
-                Error code: {}; Error message: {}",
-                error_val.0, error_val
-            );
-                }
-            }
-        }
-
-        self.pointer = null_mut();
-    }
-}
-
-#[cfg(feature = "experimental_index")]
-impl SpecialDrop for CodesIndex {
-    fn spec_drop(&mut self) {
-        unsafe {
-            codes_index_delete(self.pointer);
-        }
-
-        self.pointer = null_mut();
-    }
-}
-
-impl<S: Debug + SpecialDrop> Drop for CodesHandle<S> {
-    ///Executes the destructor for this type.
-    ///This method calls `fclose()` from libc for graceful cleanup.
-    ///
-    ///Currently it is assumed that under normal circumstances this destructor never fails.
-    ///However in some edge cases fclose can return non-zero code.
-    ///In such case all pointers and file descriptors are safely deleted.
-    ///However memory leaks can still occur.
-    ///
-    ///If any function called in the destructor returns an error warning will appear in log.
-    ///If bugs occurs during `CodesHandle` drop please enable log output and post issue on [Github](https://github.com/ScaleWeather/eccodes).
-    fn drop(&mut self) {
-        unsafe {
-            codes_handle_delete(self.eccodes_handle).unwrap_or_else(|error| {
-                warn!("codes_handle_delete() returned an error: {:?}", &error);
-            });
-        }
-
-        self.eccodes_handle = null_mut();
-
->>>>>>> 1a40690d
         self.source.spec_drop();
     }
 }
@@ -485,11 +404,7 @@
         let handle = CodesHandle::new_from_file(file_path, product_kind).unwrap();
 
         assert!(!handle.source.pointer.is_null());
-<<<<<<< HEAD
         assert!(handle.unsafe_message.message_handle.is_null());
-=======
-        assert!(handle.eccodes_handle.is_null());
->>>>>>> 1a40690d
         assert_eq!(handle.product_kind as u32, { ProductKind_PRODUCT_GRIB });
 
         let metadata = match &handle._data {
@@ -513,12 +428,8 @@
         .unwrap();
 
         let handle = CodesHandle::new_from_memory(file_data, product_kind).unwrap();
-        assert!(!handle.source.pointer.is_null());
-<<<<<<< HEAD
+        assert!(!handle.source.pointer.is_null());r
         assert!(handle.unsafe_message.message_handle.is_null());
-=======
-        assert!(handle.eccodes_handle.is_null());
->>>>>>> 1a40690d
         assert_eq!(handle.product_kind as u32, { ProductKind_PRODUCT_GRIB });
 
         match &handle._data {
@@ -547,11 +458,7 @@
         let handle = CodesHandle::new_from_index(index, ProductKind::GRIB).unwrap();
 
         assert_eq!(handle.source.pointer, i_ptr);
-<<<<<<< HEAD
         assert!(handle.unsafe_message.message_handle.is_null());
-=======
-        assert!(handle.eccodes_handle.is_null());
->>>>>>> 1a40690d
     }
 
     #[tokio::test]
